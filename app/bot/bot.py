--- conflicted
+++ resolved
@@ -74,15 +74,8 @@
 📝 Basic Search:
 /find <your question> - Search for similar questions
 /part <project part> - Show questions for a specific project part
-<<<<<<< HEAD
-
-📊 Analysis:
-/summary <project part> - Get a summary of common questions
-/trending - Show most discussed topics
-=======
 2
 
->>>>>>> f62ff328
 
 Try /help for more details!
 """
@@ -92,12 +85,6 @@
     """Send a message when the command /help is issued."""
     help_text = """Available commands:
 
-<<<<<<< HEAD
-                Example usage:
-                • /q how to implement the cache?
-                • /similar 1234567890
-                """
-=======
 📝 Search Commands:
 /find <question> - Find similar questions
 /similar <thread_id> - Find similar threads to a specific one
@@ -106,7 +93,6 @@
 • /find how to implement the cache?
 • /similar 1234567890
 """
->>>>>>> f62ff328
     update.message.reply_text(help_text)
 
 def search_questions(update: Update, context: CallbackContext) -> None:
